#!/usr/bin/perl -w
<<<<<<< HEAD
=head1 NAME

phyloFlash - A script to rapidly estimate the phylogenetic composition of
             an illumina (meta)genomic dataset.


=head1 SYNOPSIS

B<phyloFlash.pl> -dbhome F<dir> -lib B<name> -read1 F<<file>> -read2 F<<file>>

=head1 DESCRIPTION

This tool rapidly approximates the phylogenetic composition of a
(meta)genomic read set based on SSU mapping and reconstruction.
Right now Illumina paired end or single HiSeq and MiSeq reads
are supported.

=head1 ARGUMENTS

=over 15

=item -lib I<name>

Library I<name> to use for output file. The name must be one word comprising
only letters, numbers and "_" or "-" (no whitespace or other punctuation).

=item -read1 F<file>

File containing forward reads. Both FASTA and FASTQ formats are understood.
The file may be compressed (.gz).

=item -read2 F<file>

File containing reverse reads. If this option is omitted, B<phyloFlash>
will run in B<experimental> single-end mode.

=back

=head1 OPTIONS

=over 15

=item -dbhome F<dir>

Directory containing phyloFlash reference databases.
Use F<phyloFlash_makedb.pl> to create an appropriate directory.

=item -readlength I<N>

Sets the expected readlength. Always use this if your read length
differs from 100 (the default). Must be within 50..500.

=item -CPUs I<N>

Set the number of threads to use. Defaults to all available CPU cores.

=item -readlimit I<N>

Limits processing to the first I<N> reads in each input file. Use this
for transcriptomes with a lot of rRNA reads (use values <1000000).
Default: unlimited

=item -id I<N>

Minimum allowed identity for read mapping process in %. Must be within
63..95. Set this to a lower value for very divergent taxa
Default: 70

=item -clusterid I<N>

Identity threshold for clustering with vsearch in %.
Must be within 50..100. Default: 97

=item -maxinsert I<N>

Maximum insert size allowed for paired end read mapping. Must be within
0..1200. Default: 1200

=item -html

Also generate output in HTML format.

=item -csv

Also generate output in CVS format.

=item -crlf

Use CRLF as line terminator in CVS output (to become RFC4180 compliant).

=item -help

Print brief help.

=item -man

Show manual.

=back

=head1 COPYRIGHT AND LICENSE

Copyright (C) 2014- by Harald Gruber-Vodicka <hgruber@mpi-bremen.de>
                    and Elmar A. Pruesse <elmar.pruesse@ucdenver.edu>
                    with help from Brandon Seah mail:


LICENCE

This program is free software: you can redistribute it and/or modify
it under the terms of the GNU General Public License as published by
the Free Software Foundation, either version 3 of the License, or
(at your option) any later version.

This program is distributed in the hope that it will be useful,
but WITHOUT ANY WARRANTY; without even the implied warranty of
MERCHANTABILITY or FITNESS FOR A PARTICULAR PURPOSE.  See the
GNU General Public License for more details.
You should have received a copy of the GNU General Public License
along with this program.  If not, see <http://www.gnu.org/licenses/>.
=cut
=======
#
#  phyloFlash - A script to rapidly estimate the phylogenetic composition of
#  an illumina (meta)genomic dataset. 10Mio PE-reads are processed in <5min 
#  on a normal desktop PC
#
#    Copyright (C) 2014- by Harald Gruber-Vodicka 
#               with help from Brandon Seah and Elmar Pruesse
#		mail:hgruber@mpi-bremen.de
#
#  - Assumes the script is executed in a dir with write access and
#  - Dependencies: bbmap, Emirge, vsearch, spades, sed, fastaFromBed
#   
#  a lot of this code could have been written in native perl, but due to 
#  time constraints I have simply constructed a perl wrapper around my 
#  commandline workflow. Feel free to optimize this code, any input 
#  appreciated.
#
#  Thanks goes to Torsten Seeman for the code to have a CPUs switch and give
#  some timing informations. The code snippets for this were initially 
#  distributed in Prokka 1.7.1
#
#  LICENCE
#
#  This program is free software: you can redistribute it and/or modify
#  it under the terms of the GNU General Public License as published by
#  the Free Software Foundation, either version 3 of the License, or
#  (at your option) any later version.
#
#  This program is distributed in the hope that it will be useful,
#  but WITHOUT ANY WARRANTY; without even the implied warranty of
#  MERCHANTABILITY or FITNESS FOR A PARTICULAR PURPOSE.  See the
#  GNU General Public License for more details.
#
#  You should have received a copy of the GNU General Public License
#  along with this program.  If not, see <http://www.gnu.org/licenses/>.
#
#  Version 2.0
>>>>>>> 20f6921f

use strict;
use warnings;

use FindBin;
use lib $FindBin::RealBin;

use PhyloFlash;

use Pod::Usage;
use Getopt::Long;
use File::Basename;
use IPC::Cmd qw(can_run);
use Cwd;
use FindBin;

# change these to match your installation

my $DBHOME = "$FindBin::RealBin/119";#HGV: edited to point to locally created db dir release version 119

# binaries needed by phyloFlash
require_tools((
    bbmap => "bbmap.sh",
    spades => "spades.py",
    barrnap => "barrnap",
    emirge => "emirge.py",
    emirge_amp => "emirge_amplicon.py",
    emirge_rename_fasta => "emirge_rename_fasta.py",
    vsearch => "vsearch",
    mafft => "mafft",
    fastaFromBed => "fastaFromBed",
    sed => "sed",
    grep => "grep",
    awk => "awk",
    cat => "cat",
<<<<<<< HEAD
    plotscript => "$FindBin::RealBin/phyloFlash_plotscript.R"
    ));

=======
    plotscript => "phyloFlash_plotscript.R",
    faSomeRecords => "faSomeRecords"
    );
    
>>>>>>> 20f6921f
# constants
my $version       = 'phyloFlash v2.0';
my $progname      = $FindBin::Script;
my $cwd = getcwd;

# configuration variables / defaults
my $readsf      = undef;        # forward read file
my $readsr      = undef;        # reverse read file
my $SEmode      = 0;            # single ended mode
my $libraryNAME = undef;        # output basename
my $id          = 70;           # minimum %id for mapping
my $readlength  = 100;          # length of input reads
my $readlimit   = -1;           # max # of reads to use
my $maxinsert   = 1200;         # max insert size for paired end read mapping
my $cpus        = get_cpus      # num cpus to use
my $clusterid   = 97;           # threshold for vsearch clustering

my $html_flag   = 0;            # generate HTML output? (default = 0, off)
my $csv_flag    = 0;            # generate CSV output?
my $crlf        = 0;            # csv line terminator
                                # (0 will be turned into "\n" in parsecmdline)

my $emirge_db   = "SILVA_SSU.noLSU.masked.trimmed.NR96.fixed";
my $vsearch_db  = "SILVA_SSU.noLSU.masked.trimmed.NR96";

my $ins_used = "SE mode!";


# variables for report generation
my @taxa_from_hitmaps_sorted;
my @ssuassem_results_sorted; #sorted list of SSU sequences for reporting
my @ssurecon_results_sorted;
my $readnr_pairs;
my $SSU_total_pairs;
my $SSU_ratio;
my $SSU_ratio_pc;
my $chao1 = 0;
my @xtons = (0,0);  # singleton and doubleton count
my $readnr = 0;
my $ins_me = 0;
my $ins_std =0;
my $runtime;

<<<<<<< HEAD
=======
  -csv         Generate CSV format output

  -crlf        Use CRLF as CSV line terminator

  -help        print this help;
~;


###SUBROUTINESSUBROUTINESSUBROUTINESSUBROUTINESSUBROUTINESSUBROUTINES###

# prettyprint a log message
sub msg {
  my $t = localtime;
  my $line = "[".$t->hms."] @_\n";
  print STDERR $line;
}

# check of arg1 was modified more recently than arg2
sub file_is_newer {
    my $file1 = shift;
    my $file2 = shift;
    
    return (stat($file1))[9] > (stat($file2))[9];
}

# open a filehandle
# dies with message on error
sub open_or_die {
    my ($fh, $mode, $fname) = @_;
    my $msg;
    
    if ($mode eq ">") {
	$msg = "write to file";
    } elsif ($mode eq ">>") {
	$msg = "append to file";
    } elsif ($mode eq "<") {
	$msg = "read from file";
    } elsif ($mode eq "-|") {
	$msg = "run command";
    }
    
    open($$fh, $mode, $fname)
	or die "Failed to $msg '$fname': $!";
}

# escape array or scalar for CSV output
sub csv_escape {
    return unless defined wantarray;

    my @parms = @_;

    for (@parms) {
	if (m/[",\r\n]/) {
	    s/"/""/g;
	    $_='"'.$_.'"';
	}
    }

    return wantarray ? @parms : $parms[0];
}


# verify that all required tools are available and locate their paths
sub check_environment {
    my $error = 0;
    msg("Checking for required tools.");
    foreach my $prog (keys %progs) {
	my $progname = $progs{$prog};
	$progs{$prog} = can_run($progname) or $error = 1;
	msg("Using $prog found at \"$progs{$prog}\".");
    }
    if ($error == 1) {
	msg("Unable to find all required tools. Missing where:");
	foreach my $prog (keys %progs) {
	    msg($prog) if (!defined($progs{$prog}));
	}
	die "Please make sure these are installed and in your PATH.\n\n";
    } else {
      msg("All required tools found.");
    }
}

# run a tool
#   prog:         the name of the tool (see %progs at the top)
#   args:         command line arguments to be passed
#   redir_stdout: file or file descriptor to redirect stdout to
#   redir_stdin:  same for stderr
#
# does not return if the tool failed
sub run_prog {
    my ($prog, $args, $redir_stdout, $redir_stderr) = @_;
    
    if (not exists $progs{$prog}) {
	msg("trying to launch unknown tool \"$prog\". pls add to %progs");
	$progs{$prog} = can_run($progname) or die "Failed to find $prog";
    }
    my $cmd = $progs{$prog}." ".$args;
    $cmd .= " >".$redir_stdout if ($redir_stdout);
    $cmd .= " 2>".$redir_stderr if ($redir_stderr);

    #msg("executing [$cmd]");
    system($cmd) == 0
	or die "Couldn't launch [$cmd]: $!/$?";

    # FIXME: print tail of stderr if redirected
}
>>>>>>> 20f6921f


# display welcome message incl. version
sub welcome {
  print STDERR "\nThis is $version\n\n";
}


# parse arguments passed on commandline and do some
# sanity checks
sub parse_cmdline {
<<<<<<< HEAD
    print STDERR "This is $version\n";

=======
    my $help = undef;
 
>>>>>>> 20f6921f
    GetOptions('read1=s' => \$readsf,
               'read2=s' => \$readsr,
               'lib=s' => \$libraryNAME,
               'dbhome=s' => \$DBHOME,
               'readlength=i' => \$readlength,
               'readlimit=i' => \$readlimit,
               'maxinsert=i' => \$maxinsert,
               'id=i' => \$id,
               'clusterid=i' => \$clusterid,
               'CPUs=i' => \$cpus,
               'html' => \$html_flag,
               'csv' => \$csv_flag,
               'crlf' => \$crlf,
               'help' => sub { pod2usage(1) },
               'man' => sub { pod2usage(-exitval=>0, -verbose=>2) },
           )
        or pod2usage(2);

    # check correct $libraryNAME
    pod2usage("Please specify output file basename with -lib")
        if !defined($libraryNAME);
    pod2usage("Argument to -lib may not be empty")
        if length($libraryNAME) == 0;
    pod2usage("Argument to -lib may contain only alphanumeric characters,"
              ."'_' and '-'.")
        if not $libraryNAME =~ m/[a-zA-Z0-9_-]/ ;

    msg("working on library $libraryNAME");

    # check correct read file(s)
    pod2usage("Please specify input forward read file with -read1")
        if !defined($readsf);
    pod2usage("Unable to open forward read file '$readsf'. ".
              "Make sure the file exists and is readable by you.")
        if ! -e $readsf;

    if (defined($readsr)) {
        pod2usage("Unable to open reverse read file '$readsr'.".
                  "Make sure the file exists and is readable by you.")
            if ! -e $readsr;
        pod2usage("Forward and reverse input read file need to be different")
            if ($readsr eq $readsf);
    } else {
        $SEmode = 1; # no reverse reads, we operate in single ended mode
        $readsr = "<NONE>";
    }

    msg("Forward reads $readsf");
    if ($SEmode == 0)  {
        msg("Reverse reads $readsr");
    } else {
        msg("Running in single ended mode");
    }

    # check dbhome
    ## FIXME

    msg("Using dbhome '$DBHOME'");

    # check lengths
    pod2usage("Readlength must be within 50...500")
        if ($readlength < 50 or $readlength > 500);
    pod2usage("Maxinsert must be within 0..1200")
        if ($maxinsert < 0 or $maxinsert > 1200);
    pod2usage("Readmapping identity (-id) must be within 63..95")
        if ($id < 63 or $id > 95);
    pod2usage("Clustering identidy (-clusterid) must be within 50..100")
        if ($clusterid < 50 or $clusterid > 100);

    $crlf = $crlf ? "\r\n":"\n";

    # check CPUS
    if ($cpus eq "all" or $cpus < 0) {
        $cpus = get_cpus();
    }

    # check surplus arguments
    if ($ARGV[0]) {
        print "Commandline contains extra words:";
        foreach (@ARGV) {
            print "$_\n";
        }
        die("aborting");
    }
}


sub print_report {
    ## Write plaintext report file

    msg("writing final files...");
    my $fh;
    open_or_die(\$fh, '>', $libraryNAME.'.phyloFlash');

    print {$fh} qq ~
$version - high throughput phylogenetic screening using SSU rRNA gene(s) abundance(s)
Library name:\t$libraryNAME
---
Forward read file\t$readsf
Reverse read file\t$readsr
Current working directory\t$cwd
---
Minimum mapping identity:\t$id%
~;

    if ($SEmode == 1) {
        print {$fh} qq~
---
Input PE-reads:\t$readnr_pairs
Mapped SSU read pairs:\t$SSU_total_pairs
~;
    } else {
        print {$fh} qq~
---
Input SE-reads:\t$readnr_pairs
Mapped SSU reads:\t$SSU_total_pairs
~;
    }

    print {$fh} qq~Mapping ratio:\t$SSU_ratio_pc%
Detected median insert size:\t$ins_me
Used insert size:\t$ins_used
Insert size standard deviation:\t$ins_std
---
Runtime:\t$runtime
CPUs used:\t$cpus
---
Read mapping based higher taxa (NTUs) detection

NTUs observed once:\t$xtons[0]
NTUs observed twice:\t$xtons[1]
NTUs observed three or more times:\t$#taxa_from_hitmaps_sorted
NTU Chao1 richness estimate:\t$chao1

List of NTUs in order of abundance:
NTU\treads
~;

    # sort keys numerically descending in hash of
    # mapping-based detected higher taxa
    foreach my $taxonshortstring ( @taxa_from_hitmaps_sorted ) {
        # Print the name of this higher taxon, and the
        # corresponding no. of unambig hits mapped
        print {$fh} join("\t",@$taxonshortstring)."\n";
    }

    ## Print the table of SSU assembly-based taxa to report file
    print {$fh} "---\n";
    print {$fh} "SSU assembly based taxa:\n";
    print {$fh} "OTU\tcoverage\tdbHit\ttaxonomy\t%id\talnlen\tevalue\n";

    foreach my $arr (@ssuassem_results_sorted) {
        print {$fh} join("\t",  @$arr)."\n";
    }

    ## Print the table of SSU reconstruction-based taxa to report file
    print {$fh} "---\n";
    print {$fh} "SSU reconstruction based taxa:\n";
    print {$fh} "OTU\tratio\tdbHit\ttaxonomy\t%id\talnlen\tevalue\n";
    foreach my $arr (@ssurecon_results_sorted) {
        print {$fh} join("\t", @$arr)."\n";
    }

    close($fh);
}

sub write_csv {
    msg("exporting results to csv");
    my $fh;

    my @report = csv_escape((
        "version",$version,
        "library, name",$libraryNAME,
        "forward\" read file",$readsf,
        "reverse \"read\" file",$readsr,
        "cwd",$cwd,
        "minimum mapping identity",$id,
        "single ended mode",$SEmode,
        "input reads",$readnr_pairs,
        "mapped SSU reads",$SSU_total_pairs,
        "mapping ration",$SSU_ratio_pc,
        "detected median insert size",$ins_me,
        "used insert size",$ins_used,
        "insert size stddev",$ins_std,
        "runtime",$runtime,
        "CPUs",$cpus,
        "NTUs observed once",$xtons[0],
        "NTUs observed twice",$xtons[1],
        "NTUs observed three or more times",$#taxa_from_hitmaps_sorted,
        "NTU Chao1 richness estimate",$chao1
    ));
    open_or_die(\$fh, ">", "$libraryNAME.phyloFlash.report.csv");
    while ($#report > 0) {
        print {$fh} shift(@report).",".shift(@report).$crlf;
    }
    close($fh);

    open_or_die(\$fh, ">", "$libraryNAME.phyloFlash.NTUabundance.csv");
    print $fh "NTU,reads\n";
    foreach my $arr ( @taxa_from_hitmaps_sorted ) {
        print {$fh} join(",",csv_escape(@$arr)).$crlf;
    }
    close($fh);

    open_or_die(\$fh, ">", "$libraryNAME.phyloFlash.extractedSSUclassifications.csv");
    print $fh "OTU,coverage,dbHit,taxonomy,%id,alnlen,evalue\n";
    foreach my $arr (@ssuassem_results_sorted) {
        print {$fh} join(",",csv_escape(@$arr)).$crlf;
    }
    foreach my $arr (@ssurecon_results_sorted) {
        print {$fh} join(",",csv_escape(@$arr)).$crlf;
    }
    close($fh);
}


sub bbmap_fast_filter_run {
    # input: $readsf, $readsr
    # output: lib.$readsf.SSU.{1,2}.fq
    #         lib.bbmap.out
    #         lib.inserthistogram
    # tmp:    tmp.lib.basecompositionhistogram
    msg("filtering reads with SSU db using minimal identity of $id%");
    if ($readlimit != -1) {
        msg("Only using the first $readlimit reads");
    }

    my $minID= $id / 100;
    if ($minID < 0.63) {
        $minID = 0.63
    }

    my $args = "";
    if ($SEmode == 0) {
        $args =
        "  outm2=$libraryNAME.$readsf.SSU.2.fq "
        . "pairlen=$maxinsert in2=$readsr";
    }

    run_prog("bbmap",
             "  fast=t "
             . "minidentity=$minID "
             . "-Xmx20g reads=$readlimit "
             . "threads=$cpus "
             . "po=f "
             . "outputunmapped=f "
             . "path=$DBHOME "
             . "outm=$libraryNAME.$readsf.SSU.1.fq "
             . "build=1 "
             . "in=$readsf "
             . "bhist=tmp.$libraryNAME.basecompositionhistogram "
             . "ihist=$libraryNAME.inserthistogram "
             . "scafstats=$libraryNAME.hitstats "
             . $args,
             undef,
             "$libraryNAME.bbmap.out");

    msg("done...");
}


sub bbmap_fast_filter_parse() {
    # parsing bbmap.out for used read numbers, mapped reads,
    # insert size median and standard deviation

    # input: lib.bbmap.out

    my $ssu_pairs     = 0;
    my $ssu_bad_pairs = 0;
    my $ssu_f_reads   = 0;
    my $ssu_r_reads   = 0;
    my $forward_count = 0;

    my $fh;
    open_or_die(\$fh, "<", $libraryNAME.'.bbmap.out');
    while (<$fh>) {
        if (/^Reads\ Used\:\ +\t+([0-9]*).*$/) {
            $readnr = $1;
            msg("single reads mapped: $readnr");
        }
        if (/^mated pairs:\s+\S+\s+([0-9]*).*$/) {
            $ssu_pairs = $1;
            msg("mapped SSU pairs: $ssu_pairs");
        }
        if (/^bad pairs:\s+\S+\s+([0-9]*).*$/) {
            $ssu_bad_pairs = $1;
            msg("mapped bad SSU pairs: $ssu_bad_pairs");
        }
        if (/^insert\ median:\ +\t+\ +([0-9]*).*$/) {
            $ins_me = $1;
            msg("insert size median: $ins_me");
        }
        if (/^insert\ std\ dev:\ +\t+\ +([0-9]*).*$/) {
            $ins_std = $1;
            msg("insert size std deviation: $ins_std");
        }
        if ($forward_count == 0) {
            if (/^mapped:\s+\S+\s+([0-9]*).*$/) {
                $ssu_f_reads = $1;
                msg("mapped forward SSU reads: $ssu_f_reads");
                $forward_count++;
                next;
            }
        }
        if ($forward_count == 1) {
            if (/^mapped:\s+\S+\s+([0-9]*).*$/) {
                $ssu_r_reads = $1;
                msg("mapped reverse SSU reads: $ssu_r_reads");
                last;
            }
        }
    }
    close($fh);

    # calculating mapping ratio
    $readnr_pairs = $readnr;
    if ($SEmode == 0) {
        $readnr_pairs /= 2;
    }

    $SSU_total_pairs =
        $ssu_f_reads + $ssu_r_reads
        - $ssu_pairs - $ssu_bad_pairs;
    if ($SEmode == 0) {
        msg("mapped pairs output: $SSU_total_pairs")
    };

    $SSU_ratio = $SSU_total_pairs / $readnr_pairs;
    $SSU_ratio_pc = $SSU_ratio * 100;

    msg("mapping rate: $SSU_ratio_pc%");
}

sub bbmap_hitstats_parse {
    # create taxa list from hitmaps with at least 3 unambiguously mapping reads
    # input: lib.hitstats
    msg("creating taxon list from read mappings");

    my $fh;
    open_or_die(\$fh, "<", "$libraryNAME.hitstats");

    # hitstats format/example
    #name %unambiguousReads unambiguousMB %ambiguousReads ambiguousMB unambiguousReads ambiguousReads
    #X03680.934.2693 Eukaryota;Opistho[...]abditis elegans\t4,72750\t0,57297\t52,23750\t6,33119\t5673\t62685

    my %taxa_from_hitmaps;
    while (<$fh>) {
        chomp;

        # skip comments
        next if ($_ =~ /^#/);

        # space to tab in name: "<acc>.<start>.<stop> <taxpath>"
        s/(\w+\.\d+\.\d+)\s/$1\t/;

        my @hitstats_line = split ("\t", $_);

        # skip 0 unambiguousReads
        next if ($hitstats_line[6] == 0);

        # truncate materialized path taxonomy string to 6 levels
        my $taxonshortstring;
        my @taxonstringarray = split (";", $hitstats_line[1]);
        if ( $#taxonstringarray > 5 ) {
            $taxonshortstring = join (";", @taxonstringarray[0..5]);
        } else {
            $taxonshortstring = $hitstats_line[1];
        }

        # add to hash or increment existing count
        if ( !exists $taxa_from_hitmaps{$taxonshortstring} ) {
            $taxa_from_hitmaps{$taxonshortstring} = $hitstats_line[6];
        } else {
            $taxa_from_hitmaps{$taxonshortstring} += $hitstats_line[6];
        }

    }
    close($fh);

    @taxa_from_hitmaps_sorted =
        sort { @$b[1] <=> @$a[1] }
        grep { if (@$_[1] < 3) { @xtons[@$_[1]-1]++;} @$_[1] > 2 }
        map  { [$_, $taxa_from_hitmaps{$_}] }
        keys %taxa_from_hitmaps;

    $chao1 =
        $#taxa_from_hitmaps_sorted +
        ($xtons[0] * $xtons[0]) / 2 / $xtons[1];

    msg("done...");
}

sub spades_run {
    # running SPADES on bbmap output
    msg("creating phylotypes with SPAdes");

    my $kmer;
    if ($readlength >= 134) {
        $kmer = "99,111,127";
    } else {
        my $spades_rl = $readlength - $readlength % 2; # drop to even number
        $kmer = ($spades_rl - 27).",".($spades_rl - 17).",".($spades_rl - 7);
    }
    msg ("kmers for SPAdes are ".$kmer);

    my $args;
    if ($SEmode == 1) {
        $args = "-s $libraryNAME.$readsf.SSU.1.fq";
    } else {
        $args = "-1 $libraryNAME.$readsf.SSU.1.fq -2 $libraryNAME.$readsf.SSU.2.fq";
    }

    run_prog("spades",
             "-o $libraryNAME.spades -t $cpus -m 6 -k $kmer "
             . $args,
             "$libraryNAME.spades.out","&1"
         );

    msg("done...");
}

sub spades_parse {
    # getting spades output and reformatting it...
    msg("getting 16S phylotypes and their coverages...");

    # run barrnap once for each domain
    foreach ('bac', 'arch', 'euk') {
        run_prog("barrnap",
                 "--kingdom $_ --threads $cpus --evalue 1e-200 " .
                 "--reject 0.6 $libraryNAME.spades/scaffolds.fasta",
                 "$libraryNAME.scaffolds.$_.gff",
                 "$libraryNAME.barrnap.out");
    }

    # now merge multi-hits on the same scaffold-and-strand by picking
    # the lowest start and highest stop position.

    my %ssus;
    # pre-filter with grep for speed
<<<<<<< HEAD
    my $fh;
    open_or_die(\$fh, "-|",
                "grep -hE '16S_rRNA\|18S_rRNA' ".
                "$libraryNAME.scaffolds.bac.gff ".
                "$libraryNAME.scaffolds.arch.gff ".
                "$libraryNAME.scaffolds.euk.gff");
=======
        run_prog("grep",
	     "-hE '16S_rRNA\|18S_rRNA' $libraryNAME.scaffolds.*.gff ",
	     "tmp.$libraryNAME.scaffolds.gff","&1"
	);

    my $fh;	
    open_or_die(\$fh, "<","tmp.$libraryNAME.scaffolds.gff");	
>>>>>>> 20f6921f
    while (my $row = <$fh>) {
        my @cols    = split("\t", $row);
        # gff format:
        # 0 seqname, 1 source, 2 feature, 3 start, 4 end,
        # 5 score, 6 strand, 7 frame, 8 attribute

        my $seqname = $cols[0];
        my $start   = $cols[3];
        my $stop    = $cols[4];
        my $strand  = $cols[6];

        # put our desired output fasta name into "feature" col 3
        # the may be "bug" using / mixing bed and gff formats
        # but it saves us messing with the fasta afterwards
        $seqname =~ m/NODE_([0-9]*)_.*cov_([0-9\\.]*)_/;
        $cols[2] = "$libraryNAME.PFspades_$1_$2";

        # do the actual merging, left most start and right most stop wins
        if (exists $ssus{$seqname.$strand}) {
            my $old_start = $ssus{$seqname.$strand}[3];
            my $old_stop  = $ssus{$seqname.$strand}[4];
            $cols[3] = ($start < $old_start) ? $start : $old_start;
            $cols[4] = ($stop  > $old_stop)  ? $stop  : $old_stop;
        }
        $ssus{$seqname.$strand} = [@cols];
    }
    close($fh);

    open_or_die(\$fh, ">", "tmp.$libraryNAME.scaffolds.final.gff");
    for my $key (sort keys %ssus) {
        print $fh join("\t",@{$ssus{$key}});
    }
    close($fh);

    # fastaFromBed will build a .fai index from the source .fasta
    # However, it does not notice if the .fasta changed. So we
    # delete the .fai if it is older than the .fasta.
    if ( -e "$libraryNAME.spades/scaffolds.fasta.fai" &&
         file_is_newer("$libraryNAME.spades/scaffolds.fasta",
                       "$libraryNAME.spades/scaffolds.fasta.fai")) {
        unlink("$libraryNAME.spades/scaffolds.fasta.fai");
    }

    # extract rrna fragments from spades scaffolds accoding to gff
    run_prog("fastaFromBed",
             "  -fi $libraryNAME.spades/scaffolds.fasta "
             . "-bed tmp.$libraryNAME.scaffolds.final.gff "
             . "-fo $libraryNAME.spades_rRNAs.final.fasta "
             . "-s -name",
             "tmp.$libraryNAME.fastaFromBed.out",
             "&1");

    msg("done...");
}


sub emirge_run {
    # running Emirge on bbmap output
    msg("creating phylotypes with Emirge");

    my $cmd = "emirge";
    my $args = "-1 $libraryNAME.$readsf.SSU.1.fq ";

    if ($SEmode == 1) {
        msg("only one read file provided - running in single end mode");
    } elsif ($readlength < 152) {
        #long reads will hardly map with bowtie in paired end mode, using
        #forward+reverse reads combined as single read data when > 151bp
        msg("reads < 152 bp - running in paired end mode");

        # checking for too phyphysmall insert size
        msg("setting library insert size according to insert size distribution");
        # Calculate minimum insert size for emirge.
        my $min_ins = int(2.2 * $readlength + 0.5);
        if ($ins_me < $min_ins) {
            msg("Warning: estimated insert size very small: $ins_me, "
                . "using $min_ins instead");
            $ins_used = $min_ins;
        } else {
            $ins_used = $ins_me;
        }

        msg("the insert size used is $ins_used +- $ins_std");
        # FIXME: EMIRGE dies with too many SSU reads, the cutoff needs to be adjusted...
        if ($SSU_total_pairs < 150000) {
            msg("Less than 300k SSU reads - using Emirge");
        } else {
            $cmd = "emirge_amp";
            msg("Warning: More than 25k SSU reads - using Emirge Amplicon");
        }

        $args = "  -1 $libraryNAME.$readsf.SSU.1.fq "
                . "-2 $libraryNAME.$readsf.SSU.2.fq "
                . "-i $ins_used -s $ins_std ";
    } else {
<<<<<<< HEAD
        msg("reads > 151 bp - running in single end mode");
        run_prog("cat",
                 "$libraryNAME.$readsf.SSU.1.fq $libraryNAME.$readsf.SSU.2.fq",
                 "tmp.$libraryNAME.SSU_all.fq");
        # ename the reads with a running number to make emirge happy
        # using awk for speed, these files can be huge

        run_prog("awk",
                 "\'{print (NR%4 == 1) ? \"\@\" ++i  : (NR%4 == 3) ? \"+\" :\$0}\'"
                 . "tmp.$libraryNAME.SSU_all.fq",
                 "tmp.renamed.$libraryNAME.SSU_all.fq");

        $args = " -1 tmp.renamed.$libraryNAME.SSU_all.fq ";
=======
	msg("reads > 151 bp - running in single end mode");
	run_prog("cat",
		 "$libraryNAME.$readsf.SSU.1.fq $libraryNAME.$readsf.SSU.2.fq",
		 "tmp.$libraryNAME.SSU_all.fq");
	# ename the reads with a running number to make emirge happy
	# using awk for speed, these files can be huge

	run_prog("awk",
		 "\'{print (NR%4 == 1) ? \"\@\" ++i  : (NR%4 == 3) ? \"+\" :\$0}\'"
		 . " tmp.$libraryNAME.SSU_all.fq",
		 "tmp.renamed.$libraryNAME.SSU_all.fq");
	
	$args = " -1 tmp.renamed.$libraryNAME.SSU_all.fq ";
>>>>>>> 20f6921f
    }

    run_prog($cmd,
<<<<<<< HEAD
             " $libraryNAME "
             . $args
             . " -f ${DBHOME}/${emirge_db}.fasta"
             . " -b ${DBHOME}/${emirge_db}.bt "
             . " -l $readlength -a $cpus --phred33 ",
             , "$libraryNAME.emirge.out", "&1");
=======
	     " $libraryNAME "
 	     . $args 
	     . " -f $DBHOME/SILVA_SSU.noLSU.masked.trimmed.NR96.fixed.fasta "
	     . " -b $DBHOME/SILVA_SSU.noLSU.masked.trimmed.NR96.fixed.bt "
	     . " -l $readlength -a $cpus --phred33 ",
	     , "$libraryNAME.emirge.out", "&1");
>>>>>>> 20f6921f

    msg("done...");
}

sub emirge_parse {
    # getting emirge output and reformatting it...
    msg("getting Emirge phylotypes and their abundances...");
    run_prog("emirge_rename_fasta",
             "./$libraryNAME/iter.40/",
             "tmp.$libraryNAME.emirge.result.fasta");

    my $fh_in;
    my $fh_out;
    open_or_die(\$fh_in, "<","tmp.$libraryNAME.emirge.result.fasta");
    open_or_die(\$fh_out, ">", "$libraryNAME.emirge.final.fasta");
    while (<$fh_in>) {
        chomp;
        if ($_ =~ />(\d*)\|.*NormPrior=([\d.]*)/ ) {
            print {$fh_out} ">$libraryNAME.PFemirge_".$1."_".$2."\n";
        } else {
            print {$fh_out} $_."\n";
        }
    }
    close($fh_in);
    close($fh_out);

    msg("done...");
}

sub vsearch_best_match {
    # running vsearch to map the SPADES output to the taxonomy
    msg("searching for DB matches with vsearch");

    # join emirge and spades hits into one file
    # (vsearch takes a while to load, one run saves us time)

    run_prog("cat",
<<<<<<< HEAD
             "   $libraryNAME.emirge.final.fasta"
             . " $libraryNAME.spades_rRNAs.final.fasta",
             "$libraryNAME.all.final.fasta");

    run_prog("vsearch",
             "-usearch_global $libraryNAME.all.final.fasta "
             . "-db ${DBHOME}/${vsearch_db}.fasta "
             . "-id 0.7 "
             . "-userout $libraryNAME.all.vsearch.csv "
             . "-userfields query+target+id+alnlen+evalue+id3+qs+pairs+gaps+mism+ids "
             . "-threads $cpus --strand plus --notrunclabels "
             . "-notmatched $libraryNAME.all.final.phyloFlash.notmatched.fa "
             . "-dbmatched $libraryNAME.all.final.phyloFlash.dbhits.fa ",
             "tmp.$libraryNAME.all.vsearch.out",
             "&1");

=======
	     "   $libraryNAME.emirge.final.fasta "
	     . " $libraryNAME.spades_rRNAs.final.fasta ",
	     " $libraryNAME.all.final.fasta");

    run_prog("vsearch",
	     "-usearch_global $libraryNAME.all.final.fasta "
	     . "-db $DBHOME/SILVA_SSU.noLSU.masked.trimmed.fasta "
	     . "-id 0.7 "
	     . "-userout $libraryNAME.all.vsearch.csv "
	     . "-userfields query+target+id+alnlen+evalue+id3+qs+pairs+gaps+mism+ids "
	     . "-threads $cpus --strand plus --notrunclabels "
	     . "-notmatched $libraryNAME.all.final.phyloFlash.notmatched.fa "
	     . "-dbmatched $libraryNAME.all.final.phyloFlash.dbhits.fa ",
	     "tmp.$libraryNAME.all.vsearch.out",
	     "&1");
	     
>>>>>>> 20f6921f
    # query, target: labels
    # id: "100* matching colums / (alignment length - terminal gaps)"
    # alnlen: "number of alignment columns"
    # id3: "MBL definition of %id - counting each extended gap as single difference"
    # qs: query segment length
    # pairs: # letter pair cols
    # gaps: # gap cols
    # mism: # mismatches
    # ids: # matches
}

sub vsearch_parse {
    my @vsearch_matches;            # list of vsearch best-match results

    # Parse the output from Vsearch and store in the hash %SSU_assembly
    my $fh;
    open_or_die(\$fh, "<", "$libraryNAME.all.vsearch.csv");
    while (<$fh>) {
        chomp;
        # lib.PFspades_1_1.23332\tAH12345.1.1490 Bacteria;...\t...
        s/PF(\w+)_([^_]+)_([^\t]+)\t(\w+\.\d+\.\d+)\s/PF$1_$2\t$3\t$4\t/;
        push @vsearch_matches, [split("\t",$_)];
    }
    close($fh);

    # Sort numerically descending the list of
    # assembled SSU sequences by coverage value

    @ssuassem_results_sorted =
        sort { @{$b}[1] <=> @{$a}[1] or @{$a}[3] cmp @{$b}[3] }
        grep { @{$_}[0] =~ /^$libraryNAME.PFspades/ }
        @vsearch_matches;

    # Sort numerically descending the list of reconstructed
    # SSU sequences by mapping ratio
    @ssurecon_results_sorted =
        sort { @{$b}[1] <=> @{$a}[1] or @{$a}[3] cmp @{$b}[3] }
        grep { @{$_}[0] =~ /^$libraryNAME.PFemirge/ }
        @vsearch_matches;

    msg("done...");
}


sub vsearch_cluster {
    my $clusterid = 97;
    msg("clustering DB matches at $clusterid%");
    run_prog("vsearch",
             "  --cluster_fast $libraryNAME.all.final.phyloFlash.dbhits.fa "
             . "-id ".($clusterid/100)." "
             . "-centroids $libraryNAME.all.dbhits.NR97.fa "
             . "-notrunclabels ",
             "tmp.$libraryNAME.clusterdbhits.out",
             "&1");

    msg("done...");
}

sub mafft_run {
    msg("creating alignment and tree...");

    run_prog("cat",
             "$libraryNAME.all.dbhits.NR97.fa "
             . "$libraryNAME.spades_rRNAs.final.fasta "
             . "$libraryNAME.emirge.final.fasta ",
             "$libraryNAME.SSU.collection.fasta");

    run_prog("mafft",
             "--treeout $libraryNAME.SSU.collection.fasta ",
             "$libraryNAME.SSU.collection.alignment.fasta",
             "tmp.$libraryNAME.SSU.collection.alignment.mafftout");

    # fix missing ; at and of MaFFT newick tree
    my $fh;
    open_or_die(\$fh, ">>", "$libraryNAME.SSU.collection.fasta.tree");
    print {$fh} ";";
    close($fh);

    msg("done...");
}

sub run_plotscript {
    msg("generating histogram and tree graphics");

    #FIXME: crashes if .inserthistorgram contains no lines

    run_prog("plotscript",
             "--args $libraryNAME.SSU.collection.fasta.tree "
             . "$libraryNAME.inserthistogram ",
             "tmp.$libraryNAME.plotscript.out",
             "&1");
}

sub write_report_html {
    # Generate HTML-formatted report file -- lots of blocks of verbatim HTML
    # in this section
    msg("Generating HTML-formatted report and graphics...");

    my $fh;
    open_or_die(\$fh, ">", "$libraryNAME.phyloFlash.html");

    print {$fh} <<ENDHTML;
<!DOCTYPE html>
<html>
<head>
ENDHTML

print {$fh} "  <title>phyloFlash results summary for library ".$libraryNAME."</title>\n";

print {$fh} <<ENDHTML;
  <script language="javascript" type="text/javascript">
  // adapted from http://www.cssnewbie.com/example/showhide-content/
  function showHide(shID) {
    if (document.getElementById(shID)) {
      if (document.getElementById(shID).style.display == 'none') {
        document.getElementById(shID).style.display = 'block';
      }
      else {
        document.getElementById(shID).style.display = 'none';
      }
    }
  }
  </script>

  <style type="text/css">
    body {
      font-family: "Helvetica", "Gill Sans", "Gill Sans MT", sans-serif;}

    th {
      background-color: #dee;
      padding: .5em .5em .5em .5em;
      font-weight: bold;}
    td {
      padding: 0em .5em 0em .5em;}

    table.slimTable th {
      padding: 0em .5em 0em .5em;
      font-weight: normal;
      text-align: right;}

    .withHoverText {
      text-decoration: none;
      border-bottom: 1px grey dotted;}

    .more {
      display: none;}
    a.showLink {
      text-decoration: none;}
    a.showLink:link {
      color: grey;}
    a.showLink:visited {
      color: grey;}
    a.showLink:hover {
      color: white;
      background-color: grey;}

  </style>
</head>
<body>

<h3>phyloFlash v1.5 by <a href="mailto:hgruber\@mpi-bremen.de">Harald Gruber-Vodicka</a> - high throughput phylogenetic screening using SSU rRNA gene(s) abundance(s)</h3>
ENDHTML

print {$fh} "<h1>Library name: ".$libraryNAME."</h1>\n";

print {$fh} <<ENDHTML;
<h2>Parameters</h2>

<h3>Input files</h3>
<table class="slimTable">
  <tr>
    <th>Forward read file</th>
ENDHTML

print {$fh} "    <td>".$readsf."</td>\n";

print {$fh} <<ENDHTML;
  </tr>
  <tr>
    <th>Reverse read file</th>
ENDHTML

print {$fh} "    <td>".$readsr."</td>\n";

print {$fh} <<ENDHTML;
  </tr>
</table>

<h3>Mapping parameters</h3>
<table class="slimTable">
  <tr>
    <th><span class="withHoverText" title="Minimum sequence identity for mapping to SSU database to be accepted">Minimum mapping identity</span></th>
ENDHTML

print {$fh} "    <td>".$id."\%</td>\n";
if ($SEmode == 0) {
print {$fh} <<ENDHTML;
  </tr>
  <tr>
    <th>Input PE-reads</th>
ENDHTML

print {$fh} "    <td>".$readnr_pairs."</td>\n";

print {$fh} <<ENDHTML;
  </tr>
  <tr>
    <th>Mapped SSU read pairs</th>
ENDHTML

print {$fh} "    <td>".$SSU_total_pairs."</td>\n";
} else
{
print {$fh} <<ENDHTML;
  </tr>
  <tr>
    <th>Input SE-reads</th>
ENDHTML

print {$fh} "    <td>".$readnr."</td>\n";

print {$fh} <<ENDHTML;
  </tr>
  <tr>
    <th>Mapped SSU SE-reads</th>
ENDHTML

print {$fh} "    <td>".$SSU_total_pairs."</td>\n";
}
print {$fh} <<ENDHTML;
  </tr>
  <tr>
    <th><span class="withHoverText" title="Fraction of library mapping to SSU references">Mapping ratio</span></th>
ENDHTML

print {$fh} "    <td>".$SSU_ratio_pc."\%</td>\n";
print {$fh} <<ENDHTML;
  </tr>
  <tr>
    <th>Detected median insert size</th>
ENDHTML

print {$fh} "    <td>".$ins_used."</td>\n";
print {$fh} <<ENDHTML;
  </tr>
  <tr>
    <th>Used insert size</th>
ENDHTML

print {$fh} "     <td>".$ins_used."</td>\n";
print {$fh} <<ENDHTML;
  </tr>
  <tr>
    <th>Insert size standard deviation</th>
ENDHTML

print {$fh} "    <td>".$ins_std."</td>\n";
print {$fh} <<ENDHTML;
  </tr>
</table>

<h3><a href="#" id="histo-show" class="showLink" onclick="showHide('histo');return false;" title="Click to expand">Insert size histogram</a></h3>
<div id="histo" class="more">
ENDHTML

print {$fh} "<img src=\"".$libraryNAME.".inserthistogram.png\" />\n";
print {$fh} "<p><a href=\"".$libraryNAME.".inserthistogram.pdf\">PDF version</a></p>\n";
print {$fh} <<ENDHTML;
</div>

<h3>Output files</h3>
<table class="slimTable">
ENDHTML

print {$fh} "  <tr>\n";
print {$fh} "    <th>PhyloFlash report (plaintext)</th>\n";
print {$fh} "    <td>".$libraryNAME.".phyloFlash</td>\n";
print {$fh} "  </tr>\n";

print {$fh} "  <tr>\n";
print {$fh} "    <th>PhyloFlash report (HTML)</th>\n";
print {$fh} "    <td>".$libraryNAME.".phyloFlash.html</td>\n";
print {$fh} "  </tr>\n";

print {$fh} "  <tr>\n";
print {$fh} "    <th>Insert size histogram (plaintext)</th>\n";
print {$fh} "    <td>".$libraryNAME.".inserthistogram</td>\n";
print {$fh} "  </tr>\n";

print {$fh} "  <tr>\n";
print {$fh} "    <th>Insert size histogram (graphics)</th>\n";
print {$fh} "    <td>".$libraryNAME.".inserthistogram.png or .pdf</td>\n";
print {$fh} "  </tr>\n";

print {$fh} "  <tr>\n";
print {$fh} "    <th>Tree of recovered SSU sequences (Newick)</th>\n";
print {$fh} "    <td>".$libraryNAME.".SSU.collection.fasta.tree</td>\n";
print {$fh} "  </tr>\n";

print {$fh} "  <tr>\n";
print {$fh} "    <th>Tree of recovered SSU sequences (graphics)</th>\n";
print {$fh} "    <td>".$libraryNAME.".SSU.collection.fasta.tree.png or .pdf</td>\n";
print {$fh} "  </tr>\n";

print {$fh} <<ENDHTML;
</table>

<h2>Results</h2>

<h3><a href="#" id="taxa-show" class="showLink" onclick="showHide('taxa');return false;">Read mapping based detected higher taxa in order of appearance</a></h3>
<div id="taxa" class="more">
<table>
  <tr>
    <th><span class="withHoverText" title="Higher taxon found by SSU mapping to reference database">Taxon</span></th>
    <th><span class="withHoverText" title="No. reads mapped unambiguously to this taxonomic group">Unambig maps</span></th>
  </tr>
ENDHTML

## write list of higher taxa found
foreach my $taxonshortstring ( @taxa_from_hitmaps_sorted ) {
    # For each of these higher taxa
    print {$fh} "  <tr>\n";
    # print name of taxon
    print {$fh} "    <td>".@$taxonshortstring[0]."</td>\n";
    # print no . of reads mapping unambiguously
    print {$fh} "    <td>".@$taxonshortstring[1]."</td>\n";
    print {$fh} "  </tr>\n";
}

print {$fh} <<ENDHTML;
</table>
</div>
ENDHTML

## write list of assembled SSU sequences
print {$fh} <<ENDHTML;
<h3><a href="#" id="spades-show" class="showLink" onClick="showHide('spades');return false;">SSU assembly based taxa</a></h3>
<div id="spades" class="more">
<table>
  <tr>
    <th><span class="withHoverText" title="Name assigned to assembled SSU sequence">OTU</span></th>
    <th><span class="withHoverText" title="Per-base coverage of assembled SSU sequence, from assembler">coverage</span></th>
    <th><span class="withHoverText" title="Closest hit in SSU reference database">dbHit</span></th>
    <th>taxonomy</th>
    <th>\%id</th>
    <th><span class="withHoverText" title="Length of pairwise alignment between assembled SSU sequence and reference">alnlen</span></th>
    <th>evalue</th>
  </tr>
ENDHTML

foreach (@ssuassem_results_sorted) {
    my @split_entry = @$_;
    my @get_genbank = split (/\./,$split_entry[2]);
        # Parse the database entry number of the reference sequence to get Genbank accession
    print {$fh} "  <tr>\n";
    print {$fh} "    <td>".$split_entry[0]."</td>\n";
    print {$fh} "    <td>".$split_entry[1]."</td>\n";
    print {$fh} "    <td><a href=\"http://www.ncbi.nlm.nih.gov/nuccore/".$get_genbank[0]."\">".$split_entry[2]."</a></td>\n";	# Link to Genbank entry using accession no.
    #	print {$fh} "    <td>".$split_entry[2]."</td>\n";
    print {$fh} "    <td>".$split_entry[3]."</td>\n";
    print {$fh} "    <td>".$split_entry[4]."</td>\n";
    print {$fh} "    <td>".$split_entry[5]."</td>\n";
    print {$fh} "    <td>".$split_entry[6]."</td>\n";
    print {$fh} "  </tr>\n";
}

## write list of reconstructed SSU sequences
print {$fh} <<ENDHTML;
</table>
</div>

<h3><a href="#" id="emirge-show" class="showLink" onclick="showHide('emirge');return false;">SSU reconstruction based taxa</a></h3>
<div id="emirge" class="more">
<table>
  <tr>
    <th>OTU</th>
    <th>ratio</th>
    <th>dbHit</th>
    <th>taxonomy</th>
    <th>\%id</th>
    <th>alnlen</th>
    <th>evalue</th>
  </tr>
ENDHTML

foreach (@ssurecon_results_sorted) {
    print {$fh} "  <tr>\n";
    my @split_entry = @$_;
    my $test = $split_entry[2];
    my @get_genbank = split (/\./,$test);
    print {$fh} "    <td>".$split_entry[0]."</td>\n";
    print {$fh} "    <td>".$split_entry[1]."</td>\n";
    print {$fh} "    <td><a href=\"http://www.ncbi.nlm.nih.gov/nuccore/".$get_genbank[0]."\">".$split_entry[2]."</a></td>\n";
#	print {$fh} "    <td>".$split_entry[2]."</td>\n";
    print {$fh} "    <td>".$split_entry[3]."</td>\n";
    print {$fh} "    <td>".$split_entry[4]."</td>\n";
    print {$fh} "    <td>".$split_entry[5]."</td>\n";
    print {$fh} "    <td>".$split_entry[6]."</td>\n";
    print {$fh} "  </tr>\n";
}

print {$fh} <<ENDHTML;
</table>
</div>
<h3><a href="#" id="tree-show" class="showLink" onclick="showHide('tree');return false;">Combined tree of sequences</a></h3>
<div id="tree" class="more">
ENDHTML

print {$fh} "<img src=\"".$libraryNAME.".SSU.collection.fasta.tree.png\" />\n";
print {$fh} "<p><a href=\"".$libraryNAME.".SSU.collection.fasta.tree.pdf\">PDF version</a></p>\n";

print {$fh} <<ENDHTML;
</div>
<h4>Please cite...</h4>
<p>List of citations including dependencies</p>
</body>
</html>
ENDHTML

close($fh);
}

######################### MAIN ###########################
welcome();
check_environment();
parse_cmdline();


my $timer = new Timer;

bbmap_fast_filter_run();
bbmap_fast_filter_parse();
bbmap_hitstats_parse();
spades_run();
spades_parse();
emirge_run();
emirge_parse();
vsearch_best_match();
vsearch_parse();
vsearch_cluster();
mafft_run();

$runtime = $timer->minutes;

print_report();
write_csv()         if ($csv_flag);
run_plotscript()    if ($html_flag);
write_report_html() if ($html_flag);


# cleanup of intermediate files
#msg("cleaning temp files...");
#system ("rm ./$libraryNAME.spades -r");
#system ("rm ./$libraryNAME -r");
#system ("rm tmp.* -r");

msg("Walltime used: $runtime with $cpus CPU cores");
msg("Thank you for using phyloFlash
You can find your results in $libraryNAME.*,
Your main result file is $libraryNAME.phyloFlash");
<|MERGE_RESOLUTION|>--- conflicted
+++ resolved
@@ -1,5 +1,4 @@
 #!/usr/bin/perl -w
-<<<<<<< HEAD
 =head1 NAME
 
 phyloFlash - A script to rapidly estimate the phylogenetic composition of
@@ -121,45 +120,6 @@
 You should have received a copy of the GNU General Public License
 along with this program.  If not, see <http://www.gnu.org/licenses/>.
 =cut
-=======
-#
-#  phyloFlash - A script to rapidly estimate the phylogenetic composition of
-#  an illumina (meta)genomic dataset. 10Mio PE-reads are processed in <5min 
-#  on a normal desktop PC
-#
-#    Copyright (C) 2014- by Harald Gruber-Vodicka 
-#               with help from Brandon Seah and Elmar Pruesse
-#		mail:hgruber@mpi-bremen.de
-#
-#  - Assumes the script is executed in a dir with write access and
-#  - Dependencies: bbmap, Emirge, vsearch, spades, sed, fastaFromBed
-#   
-#  a lot of this code could have been written in native perl, but due to 
-#  time constraints I have simply constructed a perl wrapper around my 
-#  commandline workflow. Feel free to optimize this code, any input 
-#  appreciated.
-#
-#  Thanks goes to Torsten Seeman for the code to have a CPUs switch and give
-#  some timing informations. The code snippets for this were initially 
-#  distributed in Prokka 1.7.1
-#
-#  LICENCE
-#
-#  This program is free software: you can redistribute it and/or modify
-#  it under the terms of the GNU General Public License as published by
-#  the Free Software Foundation, either version 3 of the License, or
-#  (at your option) any later version.
-#
-#  This program is distributed in the hope that it will be useful,
-#  but WITHOUT ANY WARRANTY; without even the implied warranty of
-#  MERCHANTABILITY or FITNESS FOR A PARTICULAR PURPOSE.  See the
-#  GNU General Public License for more details.
-#
-#  You should have received a copy of the GNU General Public License
-#  along with this program.  If not, see <http://www.gnu.org/licenses/>.
-#
-#  Version 2.0
->>>>>>> 20f6921f
 
 use strict;
 use warnings;
@@ -195,16 +155,9 @@
     grep => "grep",
     awk => "awk",
     cat => "cat",
-<<<<<<< HEAD
     plotscript => "$FindBin::RealBin/phyloFlash_plotscript.R"
     ));
 
-=======
-    plotscript => "phyloFlash_plotscript.R",
-    faSomeRecords => "faSomeRecords"
-    );
-    
->>>>>>> 20f6921f
 # constants
 my $version       = 'phyloFlash v2.0';
 my $progname      = $FindBin::Script;
@@ -248,116 +201,6 @@
 my $ins_std =0;
 my $runtime;
 
-<<<<<<< HEAD
-=======
-  -csv         Generate CSV format output
-
-  -crlf        Use CRLF as CSV line terminator
-
-  -help        print this help;
-~;
-
-
-###SUBROUTINESSUBROUTINESSUBROUTINESSUBROUTINESSUBROUTINESSUBROUTINES###
-
-# prettyprint a log message
-sub msg {
-  my $t = localtime;
-  my $line = "[".$t->hms."] @_\n";
-  print STDERR $line;
-}
-
-# check of arg1 was modified more recently than arg2
-sub file_is_newer {
-    my $file1 = shift;
-    my $file2 = shift;
-    
-    return (stat($file1))[9] > (stat($file2))[9];
-}
-
-# open a filehandle
-# dies with message on error
-sub open_or_die {
-    my ($fh, $mode, $fname) = @_;
-    my $msg;
-    
-    if ($mode eq ">") {
-	$msg = "write to file";
-    } elsif ($mode eq ">>") {
-	$msg = "append to file";
-    } elsif ($mode eq "<") {
-	$msg = "read from file";
-    } elsif ($mode eq "-|") {
-	$msg = "run command";
-    }
-    
-    open($$fh, $mode, $fname)
-	or die "Failed to $msg '$fname': $!";
-}
-
-# escape array or scalar for CSV output
-sub csv_escape {
-    return unless defined wantarray;
-
-    my @parms = @_;
-
-    for (@parms) {
-	if (m/[",\r\n]/) {
-	    s/"/""/g;
-	    $_='"'.$_.'"';
-	}
-    }
-
-    return wantarray ? @parms : $parms[0];
-}
-
-
-# verify that all required tools are available and locate their paths
-sub check_environment {
-    my $error = 0;
-    msg("Checking for required tools.");
-    foreach my $prog (keys %progs) {
-	my $progname = $progs{$prog};
-	$progs{$prog} = can_run($progname) or $error = 1;
-	msg("Using $prog found at \"$progs{$prog}\".");
-    }
-    if ($error == 1) {
-	msg("Unable to find all required tools. Missing where:");
-	foreach my $prog (keys %progs) {
-	    msg($prog) if (!defined($progs{$prog}));
-	}
-	die "Please make sure these are installed and in your PATH.\n\n";
-    } else {
-      msg("All required tools found.");
-    }
-}
-
-# run a tool
-#   prog:         the name of the tool (see %progs at the top)
-#   args:         command line arguments to be passed
-#   redir_stdout: file or file descriptor to redirect stdout to
-#   redir_stdin:  same for stderr
-#
-# does not return if the tool failed
-sub run_prog {
-    my ($prog, $args, $redir_stdout, $redir_stderr) = @_;
-    
-    if (not exists $progs{$prog}) {
-	msg("trying to launch unknown tool \"$prog\". pls add to %progs");
-	$progs{$prog} = can_run($progname) or die "Failed to find $prog";
-    }
-    my $cmd = $progs{$prog}." ".$args;
-    $cmd .= " >".$redir_stdout if ($redir_stdout);
-    $cmd .= " 2>".$redir_stderr if ($redir_stderr);
-
-    #msg("executing [$cmd]");
-    system($cmd) == 0
-	or die "Couldn't launch [$cmd]: $!/$?";
-
-    # FIXME: print tail of stderr if redirected
-}
->>>>>>> 20f6921f
-
 
 # display welcome message incl. version
 sub welcome {
@@ -368,13 +211,8 @@
 # parse arguments passed on commandline and do some
 # sanity checks
 sub parse_cmdline {
-<<<<<<< HEAD
     print STDERR "This is $version\n";
 
-=======
-    my $help = undef;
- 
->>>>>>> 20f6921f
     GetOptions('read1=s' => \$readsf,
                'read2=s' => \$readsr,
                'lib=s' => \$libraryNAME,
@@ -814,22 +652,12 @@
 
     my %ssus;
     # pre-filter with grep for speed
-<<<<<<< HEAD
     my $fh;
     open_or_die(\$fh, "-|",
                 "grep -hE '16S_rRNA\|18S_rRNA' ".
                 "$libraryNAME.scaffolds.bac.gff ".
                 "$libraryNAME.scaffolds.arch.gff ".
                 "$libraryNAME.scaffolds.euk.gff");
-=======
-        run_prog("grep",
-	     "-hE '16S_rRNA\|18S_rRNA' $libraryNAME.scaffolds.*.gff ",
-	     "tmp.$libraryNAME.scaffolds.gff","&1"
-	);
-
-    my $fh;	
-    open_or_die(\$fh, "<","tmp.$libraryNAME.scaffolds.gff");	
->>>>>>> 20f6921f
     while (my $row = <$fh>) {
         my @cols    = split("\t", $row);
         # gff format:
@@ -925,7 +753,6 @@
                 . "-2 $libraryNAME.$readsf.SSU.2.fq "
                 . "-i $ins_used -s $ins_std ";
     } else {
-<<<<<<< HEAD
         msg("reads > 151 bp - running in single end mode");
         run_prog("cat",
                  "$libraryNAME.$readsf.SSU.1.fq $libraryNAME.$readsf.SSU.2.fq",
@@ -939,39 +766,15 @@
                  "tmp.renamed.$libraryNAME.SSU_all.fq");
 
         $args = " -1 tmp.renamed.$libraryNAME.SSU_all.fq ";
-=======
-	msg("reads > 151 bp - running in single end mode");
-	run_prog("cat",
-		 "$libraryNAME.$readsf.SSU.1.fq $libraryNAME.$readsf.SSU.2.fq",
-		 "tmp.$libraryNAME.SSU_all.fq");
-	# ename the reads with a running number to make emirge happy
-	# using awk for speed, these files can be huge
-
-	run_prog("awk",
-		 "\'{print (NR%4 == 1) ? \"\@\" ++i  : (NR%4 == 3) ? \"+\" :\$0}\'"
-		 . " tmp.$libraryNAME.SSU_all.fq",
-		 "tmp.renamed.$libraryNAME.SSU_all.fq");
-	
-	$args = " -1 tmp.renamed.$libraryNAME.SSU_all.fq ";
->>>>>>> 20f6921f
     }
 
     run_prog($cmd,
-<<<<<<< HEAD
              " $libraryNAME "
              . $args
              . " -f ${DBHOME}/${emirge_db}.fasta"
              . " -b ${DBHOME}/${emirge_db}.bt "
              . " -l $readlength -a $cpus --phred33 ",
              , "$libraryNAME.emirge.out", "&1");
-=======
-	     " $libraryNAME "
- 	     . $args 
-	     . " -f $DBHOME/SILVA_SSU.noLSU.masked.trimmed.NR96.fixed.fasta "
-	     . " -b $DBHOME/SILVA_SSU.noLSU.masked.trimmed.NR96.fixed.bt "
-	     . " -l $readlength -a $cpus --phred33 ",
-	     , "$libraryNAME.emirge.out", "&1");
->>>>>>> 20f6921f
 
     msg("done...");
 }
@@ -1009,7 +812,6 @@
     # (vsearch takes a while to load, one run saves us time)
 
     run_prog("cat",
-<<<<<<< HEAD
              "   $libraryNAME.emirge.final.fasta"
              . " $libraryNAME.spades_rRNAs.final.fasta",
              "$libraryNAME.all.final.fasta");
@@ -1026,24 +828,6 @@
              "tmp.$libraryNAME.all.vsearch.out",
              "&1");
 
-=======
-	     "   $libraryNAME.emirge.final.fasta "
-	     . " $libraryNAME.spades_rRNAs.final.fasta ",
-	     " $libraryNAME.all.final.fasta");
-
-    run_prog("vsearch",
-	     "-usearch_global $libraryNAME.all.final.fasta "
-	     . "-db $DBHOME/SILVA_SSU.noLSU.masked.trimmed.fasta "
-	     . "-id 0.7 "
-	     . "-userout $libraryNAME.all.vsearch.csv "
-	     . "-userfields query+target+id+alnlen+evalue+id3+qs+pairs+gaps+mism+ids "
-	     . "-threads $cpus --strand plus --notrunclabels "
-	     . "-notmatched $libraryNAME.all.final.phyloFlash.notmatched.fa "
-	     . "-dbmatched $libraryNAME.all.final.phyloFlash.dbhits.fa ",
-	     "tmp.$libraryNAME.all.vsearch.out",
-	     "&1");
-	     
->>>>>>> 20f6921f
     # query, target: labels
     # id: "100* matching colums / (alignment length - terminal gaps)"
     # alnlen: "number of alignment columns"
